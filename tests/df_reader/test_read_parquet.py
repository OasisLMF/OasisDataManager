--- conflicted
+++ resolved
@@ -128,12 +128,8 @@
     with NamedTemporaryFile(suffix=".parquet") as parquet:
         df.to_parquet(path=parquet.name, index=False)
 
-<<<<<<< HEAD
-        OasisDaskReaderParquet(parquet.name, storage).sql("SELECT X FROM table").as_pandas()
-=======
         with pytest.raises(InvalidSQLException):
-            OasisDaskReaderParquet(parquet.name).sql("SELECT X FROM table").as_pandas()
->>>>>>> 6040fe9c
+            OasisDaskReaderParquet(parquet.name, storage).sql("SELECT X FROM table").as_pandas()
 
 
 def test_read_parquet__dask__sql__no_data(df):
