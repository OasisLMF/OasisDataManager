--- conflicted
+++ resolved
@@ -41,12 +41,9 @@
         self.df = None
         self.applied_sql = False
         self.applied_filters = False
-<<<<<<< HEAD
         self.has_read = False
-=======
         self.applied_geo = False
         self.read = False
->>>>>>> 51f2c6a3
         self.reader_args = args
         self.reader_kwargs = kwargs
 
@@ -57,35 +54,22 @@
         raise NotImplementedError()
 
     def _read(self):
-<<<<<<< HEAD
         if not self.has_read:
             extension = pathlib.Path(self.filename_or_buffer).suffix
 
             if extension == ".parquet":
                 self.has_read = True
-                return self.read_parquet(self.filename_or_buffer, *self.reader_args, **self.reader_kwargs)
+                self.read_parquet(self.filename_or_buffer, *self.reader_args, **self.reader_kwargs)
             else:
                 # assume the file is csv if not parquet
                 self.has_read = True
-                return self.read_csv(self.filename_or_buffer, *self.reader_args, **self.reader_kwargs)
-        return self
-=======
-        if not self.read:
-            if hasattr(self, "read_csv"):
-                self.read = True
-                self.read_csv(
-                    self.filename_or_buffer, *self.reader_args, **self.reader_kwargs
-                )
-            elif hasattr(self, "read_parquet"):
-                self.read = True
-                self.read_parquet(
-                    self.filename_or_buffer, *self.reader_args, **self.reader_kwargs
-                )
->>>>>>> 51f2c6a3
+                self.read_csv(self.filename_or_buffer, *self.reader_args, **self.reader_kwargs)
 
             if self.shape_filename_path:
                 self.applied_geo = True
                 self.apply_geo(*self.reader_args, **self.reader_kwargs)
+
+        return self
 
     def filter(self, filters):
         if filters:
@@ -228,8 +212,6 @@
         super().as_pandas()
         return self.df.compute()
 
-
-class OasisDaskReaderCSV(OasisDaskReader):
     def read_csv(self, filename_or_buffer, *args, **kwargs):
         # remove standard pandas kwargs which will case an issue in dask.
         dask_safe_kwargs = kwargs.copy()
@@ -249,8 +231,6 @@
 
         self.df = dd.read_csv(filename_or_buffer, *args, **dask_safe_kwargs)
 
-
-class OasisDaskReaderParquet(OasisDaskReader):
     def read_parquet(self, filename_or_buffer, *args, **kwargs):
         self.df = dd.read_parquet(filename_or_buffer, *args, **kwargs)
 
@@ -259,6 +239,14 @@
         category_cols = self.df.select_dtypes(include="category").columns
         for col in category_cols:
             self.df[col] = self.df[col].astype(str)
+
+
+class OasisDaskReaderCSV(OasisDaskReader):
+    pass
+
+
+class OasisDaskReaderParquet(OasisDaskReader):
+    pass
 
 
 # Spark reader paused.
